--- conflicted
+++ resolved
@@ -95,11 +95,7 @@
       fail-fast: true
       matrix:
         os: ["ubuntu-latest", "macos-latest", "windows-latest"]
-<<<<<<< HEAD
-        python-version: ["3.8", "3.9", "3.10", "3.11", "3.12", "3.13"]
-=======
-        python-version: ["3.9", "3.10", "3.11", "3.12"]
->>>>>>> 61f3c958
+        python-version: ["3.9", "3.10", "3.11", "3.12", "3.13"]
     steps:
       - uses: actions/checkout@v4
         with:
